--- conflicted
+++ resolved
@@ -2,6 +2,7 @@
 use crate::models::lazy_load::{
     EagerLazyItem, EagerLazyItemSet, FileIndex, LazyItem, SyncPersist, CHUNK_SIZE,
 };
+use crate::models::types::{FileOffset, VersionId};
 use crate::models::{
     cache_loader::NodeRegistry,
     identity_collections::{Identifiable, IdentitySet},
@@ -49,7 +50,7 @@
                 let current_pos = writer.stream_position()?;
                 writer.seek(SeekFrom::Start(placeholder_pos))?;
                 writer.write_u32::<LittleEndian>(item_offset)?;
-                writer.write_u16::<LittleEndian>(items[i].1.get_current_version())?;
+                writer.write_u16::<LittleEndian>(items[i].1.get_current_version().0)?;
                 writer.seek(SeekFrom::Start(current_pos))?;
             }
 
@@ -68,39 +69,20 @@
 
     fn deserialize<R: Read + Seek>(
         reader: &mut R,
-<<<<<<< HEAD
-        FileOffset(offset): FileOffset,
-=======
         file_index: FileIndex,
->>>>>>> 0a9e57bd
         cache: Arc<NodeRegistry<R>>,
         max_loads: u16,
         skipm: &mut HashSet<u64>,
     ) -> std::io::Result<Self> {
         match file_index {
             FileIndex::Invalid => Ok(EagerLazyItemSet::new()),
-            FileIndex::Valid { offset, .. } => {
+            FileIndex::Valid {
+                offset: FileOffset(offset),
+                ..
+            } => {
                 if offset == u32::MAX {
                     return Ok(EagerLazyItemSet::new());
                 }
-<<<<<<< HEAD
-                let item = EagerLazyItem::deserialize(
-                    reader,
-                    FileOffset(item_offset),
-                    cache.clone(),
-                    max_loads,
-                    skipm,
-                )?;
-                items.push(item);
-            }
-            reader.seek(SeekFrom::Start(
-                current_chunk as u64 + CHUNK_SIZE as u64 * 4,
-            ))?;
-            // Read next chunk link
-            current_chunk = reader.read_u32::<LittleEndian>()?;
-            if current_chunk == u32::MAX {
-                break;
-=======
                 reader.seek(SeekFrom::Start(offset as u64))?;
                 let mut items = Vec::new();
                 let mut current_chunk = offset;
@@ -113,8 +95,8 @@
                             continue;
                         }
                         let item_file_index = FileIndex::Valid {
-                            offset: item_offset,
-                            version,
+                            offset: FileOffset(item_offset),
+                            version: VersionId(version),
                         };
                         let item = EagerLazyItem::deserialize(
                             reader,
@@ -137,7 +119,6 @@
                 Ok(EagerLazyItemSet::from_set(IdentitySet::from_iter(
                     items.into_iter(),
                 )))
->>>>>>> 0a9e57bd
             }
         }
     }
