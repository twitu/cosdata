--- conflicted
+++ resolved
@@ -8,11 +8,8 @@
         types::get_app_env,
     },
 };
-<<<<<<< HEAD
 use cosdata::config_loader::Config;
 
-=======
->>>>>>> dfae5736
 // Route: `/vectordb/upsert`
 pub(crate) async fn upsert(web::Json(body): web::Json<UpsertVectors>,  config: web::Data<Config>) -> HttpResponse {
     let env = match get_app_env() {
