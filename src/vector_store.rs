use crate::distance::DistanceFunction;
use crate::models::common::*;
use crate::models::custom_buffered_writer::CustomBufferedWriter;
use crate::models::file_persist::*;
use crate::models::lazy_load::*;
use crate::models::meta_persist::*;
use crate::models::types::*;
use crate::storage::Storage;
use arcshift::ArcShift;
use byteorder::{LittleEndian, ReadBytesExt, WriteBytesExt};
use lmdb::Transaction;
use lmdb::WriteFlags;
use rayon::iter::IntoParallelIterator;
use rayon::iter::ParallelIterator;
use smallvec::SmallVec;
use std::array::TryFromSliceError;
use std::collections::HashSet;
use std::fs::File;
use std::fs::OpenOptions;
use std::io::Read;
use std::io::Seek;
use std::io::SeekFrom;
use std::io::Write;
use std::sync::Arc;

pub fn ann_search(
    vec_store: Arc<VectorStore>,
    vector_emb: VectorEmbedding,
    cur_entry: LazyItem<MergedNode>,
    cur_level: i8,
) -> Result<Option<Vec<(LazyItem<MergedNode>, MetricResult)>>, WaCustomError> {
    if cur_level == -1 {
        return Ok(Some(vec![]));
    }

    let fvec = vector_emb.raw_vec.clone();
    let mut skipm = HashSet::new();
    skipm.insert(vector_emb.hash_vec.clone());

    let mut cur_node_arc = match cur_entry.clone() {
        LazyItem::Valid {
            data: Some(node), ..
        } => node,
        LazyItem::Valid {
            data: None,
            mut offset,
            ..
        } => {
            if let Some(offset) = offset.get() {
                return Err(WaCustomError::LazyLoadingError(format!(
                    "Node at offset {} needs to be loaded",
                    offset.0
                )));
            } else {
                return Err(WaCustomError::NodeError(
                    "Current entry is null".to_string(),
                ));
            }
        }
        _ => {
            return Err(WaCustomError::NodeError(
                "Current entry is null".to_string(),
            ))
        }
    };

    let cur_node = cur_node_arc.get();

    let mut prop_arc = cur_node.prop.clone();
    let prop_state = prop_arc.get();

    let node_prop = match &*prop_state {
        PropState::Ready(prop) => prop,
        PropState::Pending(_) => {
            return Err(WaCustomError::NodeError(
                "Node prop is in pending state".to_string(),
            ))
        }
    };

    let z = traverse_find_nearest(
        vec_store.clone(),
        cur_entry.clone(),
        fvec.clone(),
        vector_emb.hash_vec.clone(),
        0,
        &mut skipm,
        cur_level,
        false,
    )?;

    let dist = vec_store
        .distance_metric
        .calculate(&fvec, &node_prop.value)?;

    let z = if z.is_empty() {
        vec![(cur_entry.clone(), dist)]
    } else {
        z
    };

    let result = ann_search(
        vec_store.clone(),
        vector_emb.clone(),
        z[0].0.clone(),
        cur_level - 1,
    )?;

    Ok(add_option_vecs(&result, &Some(z)))
}

pub fn vector_fetch(
    vec_store: Arc<VectorStore>,
    vector_id: VectorId,
) -> Result<Vec<Option<(VectorId, Vec<(VectorId, MetricResult)>)>>, WaCustomError> {
    let mut results = Vec::new();

    for lev in 0..vec_store.max_cache_level {
        let maybe_res = load_vector_id_lsmdb(HNSWLevel(lev), vector_id.clone());
        let neighbors = match maybe_res {
            LazyItem::Valid {
                data: Some(vth), ..
            } => {
                let mut vth = vth.clone();
                let nes: Vec<(VectorId, MetricResult)> = vth
                    .get()
                    .neighbors
                    .iter()
                    .filter_map(|ne| match ne.1.clone() {
                        LazyItem::Valid {
                            data: Some(node), ..
                        } => get_vector_id_from_node(node.clone().get()).map(|id| (id, ne.0)),
                        LazyItem::Valid {
                            data: None,
                            mut offset,
                            ..
                        } => {
                            if let Some(xloc) = offset.get() {
                                match load_neighbor_from_db(*xloc, &vec_store) {
                                    Ok(Some(info)) => Some(info),
                                    Ok(None) => None,
                                    Err(e) => {
                                        eprintln!("Error loading neighbor: {}", e);
                                        None
                                    }
                                }
                            } else {
                                None
                                // NonePaste, drop, or click to add files Create pull request
                            }
                        }
                        _ => None,
                    })
                    .collect();
                Some((vector_id.clone(), nes))
            }
            LazyItem::Valid {
                data: None,
                mut offset,
                ..
            } => {
                if let Some(xloc) = offset.get() {
                    match load_node_from_persist(*xloc, &vec_store) {
                        Ok(Some((id, neighbors))) => Some((id, neighbors)),
                        Ok(None) => None,
                        Err(e) => {
                            eprintln!("Error loading vector: {}", e);
                            None
                        }
                    }
                } else {
                    None
                }
            }
            _ => None,
        };
        results.push(neighbors);
    }
    Ok(results)
}
fn load_node_from_persist(
    offset: FileOffset,
    vec_store: &Arc<VectorStore>,
) -> Result<Option<(VectorId, Vec<(VectorId, MetricResult)>)>, WaCustomError> {
    // Placeholder function to load vector from database
    // TODO: Implement actual database loading logic
    Err(WaCustomError::LazyLoadingError(
        "Not implemented".to_string(),
    ))
}

// fn get_neighbor_info(nbr: &Neighbour) -> Option<(VectorId, f32)> {
//     let Some(node) = nbr.node.data.clone() else {
//         eprintln!("Neighbour node not initialized");
//         return None;
//     };
//     let guard = node.read().unwrap();

//     let prop_state = match guard.prop.read() {
//         Ok(guard) => guard,
//         Err(e) => {
//             eprintln!("Lock error when reading prop: {}", e);
//             return None;
//         }
//     };

//     match &*prop_state {
//         PropState::Ready(node_prop) => Some((node_prop.id.clone(), nbr.cosine_similarity)),
//         PropState::Pending(_) => {
//             eprintln!("Encountered pending prop state");
//             None
//         }
//     }
// }

fn get_vector_id_from_node(node: &MergedNode) -> Option<VectorId> {
    let mut prop_arc = node.prop.clone();
    match prop_arc.get() {
        PropState::Ready(node_prop) => Some(node_prop.id.clone()),
        PropState::Pending(_) => None,
    }
}

fn load_neighbor_from_db(
    offset: FileOffset,
    vec_store: &Arc<VectorStore>,
) -> Result<Option<(VectorId, MetricResult)>, WaCustomError> {
    // Placeholder function to load neighbor from database
    // TODO: Implement actual database loading logic
    Err(WaCustomError::LazyLoadingError(
        "Not implemented".to_string(),
    ))
}

pub fn write_embedding<W: Write + Seek>(
    writer: &mut W,
    emb: &VectorEmbedding,
) -> Result<u32, WaCustomError> {
    // TODO: select a better value for `N` (number of bytes to pre-allocate)
    let serialized = rkyv::to_bytes::<_, 256>(emb)
        .map_err(|e| WaCustomError::SerializationError(e.to_string()))?;

    let len = serialized.len() as u32;

    let start = writer
        .stream_position()
        .map_err(|e| WaCustomError::FsError(e.to_string()))? as u32;

    writer
        .write_u32::<LittleEndian>(len)
        .map_err(|e| WaCustomError::FsError(e.to_string()))?;

    writer
        .write_all(&serialized)
        .map_err(|e| WaCustomError::FsError(e.to_string()))?;

    Ok(start)
}

fn read_embedding<R: Read + Seek>(
    reader: &mut R,
    offset: u32,
) -> Result<(VectorEmbedding, u32), WaCustomError> {
    reader
        .seek(SeekFrom::Start(offset as u64))
        .map_err(|e| WaCustomError::DeserializationError(e.to_string()))?;

    let len = reader
        .read_u32::<LittleEndian>()
        .map_err(|e| WaCustomError::DeserializationError(e.to_string()))?;

    let mut buf = vec![0; len as usize];

    reader
        .read_exact(&mut buf)
        .map_err(|e| WaCustomError::DeserializationError(e.to_string()))?;

    let emb = unsafe { rkyv::from_bytes_unchecked(&buf) }.map_err(|e| {
        WaCustomError::DeserializationError(format!("Failed to deserialize VectorEmbedding: {}", e))
    })?;

    let next = reader
        .stream_position()
        .map_err(|e| WaCustomError::DeserializationError(e.to_string()))? as u32;

    Ok((emb, next))
}

pub fn insert_embedding(
    vec_store: Arc<VectorStore>,
    emb: &VectorEmbedding,
) -> Result<(), WaCustomError> {
    let env = vec_store.lmdb.env.clone();
    let embedding_db = vec_store.lmdb.embeddings_db.clone();
    let metadata_db = vec_store.lmdb.metadata_db.clone();

    let mut txn = env
        .begin_rw_txn()
        .map_err(|e| WaCustomError::DatabaseError(format!("Failed to begin transaction: {}", e)))?;

    let count_unindexed = match txn.get(*metadata_db, &"count_unindexed") {
        Ok(bytes) => {
            let bytes = bytes.try_into().map_err(|e: TryFromSliceError| {
                WaCustomError::DeserializationError(e.to_string())
            })?;
            u32::from_le_bytes(bytes)
        }
        Err(lmdb::Error::NotFound) => 0,
        Err(err) => return Err(WaCustomError::DatabaseError(err.to_string())),
    };

    let mut file = OpenOptions::new()
        .write(true)
        .create(true)
        .append(true)
        .open("vec_raw.0")
        .map_err(|e| WaCustomError::FsError(e.to_string()))?;

    let offset = write_embedding(&mut file, emb)?.to_le_bytes();

    txn.put(
        *embedding_db,
        &emb.hash_vec.to_string(),
        &offset,
        WriteFlags::empty(),
    )
    .map_err(|e| WaCustomError::DatabaseError(format!("Failed to put data: {}", e)))?;

    txn.put(
        *metadata_db,
        &"count_unindexed",
        &(count_unindexed + 1).to_le_bytes(),
        WriteFlags::empty(),
    )
    .map_err(|e| {
        WaCustomError::DatabaseError(format!("Failed to update `count_unindexed`: {}", e))
    })?;

    txn.commit().map_err(|e| {
        WaCustomError::DatabaseError(format!("Failed to commit transaction: {}", e))
    })?;

    Ok(())
}

pub fn index_embeddings(
    vec_store: Arc<VectorStore>,
    upload_process_batch_size: usize,
) -> Result<(), WaCustomError> {
    let env = vec_store.lmdb.env.clone();
    let metadata_db = vec_store.lmdb.metadata_db.clone();

    let txn = env
        .begin_ro_txn()
        .map_err(|e| WaCustomError::DatabaseError(format!("Failed to begin transaction: {}", e)))?;

    let mut count_indexed = match txn.get(*metadata_db, &"count_indexed") {
        Ok(bytes) => {
            let bytes = bytes.try_into().map_err(|e: TryFromSliceError| {
                WaCustomError::DeserializationError(e.to_string())
            })?;
            u32::from_le_bytes(bytes)
        }
        Err(lmdb::Error::NotFound) => 0,
        Err(err) => return Err(WaCustomError::DatabaseError(err.to_string())),
    };

    let mut count_unindexed = match txn.get(*metadata_db, &"count_unindexed") {
        Ok(bytes) => {
            let bytes = bytes.try_into().map_err(|e: TryFromSliceError| {
                WaCustomError::DeserializationError(e.to_string())
            })?;
            u32::from_le_bytes(bytes)
        }
        Err(lmdb::Error::NotFound) => 0,
        Err(err) => return Err(WaCustomError::DatabaseError(err.to_string())),
    };

    let next_file_offset = match txn.get(*metadata_db, &"next_file_offset") {
        Ok(bytes) => {
            let bytes = bytes.try_into().map_err(|e: TryFromSliceError| {
                WaCustomError::DeserializationError(e.to_string())
            })?;
            u32::from_le_bytes(bytes)
        }
        Err(lmdb::Error::NotFound) => 0,
        Err(err) => return Err(WaCustomError::DatabaseError(err.to_string())),
    };

    txn.abort();

    let mut file = OpenOptions::new()
        .read(true)
        .open("vec_raw.0")
        .map_err(|e| WaCustomError::FsError(e.to_string()))?;

    let metadata = file
        .metadata()
        .map_err(|e| WaCustomError::FsError(e.to_string()))?;
    let len = metadata.len() as u32;

    let mut i = next_file_offset;
    let mut embeddings = Vec::new();

    // `file` is not thread safe, so we have to collect all the embeddings in the current thread
    while i < len {
        let (embedding, next) = read_embedding(&mut file, i)?;
        embeddings.push(embedding);
        i = next;

        if embeddings.len() == upload_process_batch_size || i == len {
            // TODO: handle the errors
            let results: Vec<()> = embeddings
                .into_par_iter()
                .map(|embedding| {
                    let lp = &vec_store.levels_prob;
                    let iv = get_max_insert_level(rand::random::<f32>().into(), lp.clone());

                    index_embedding(
                        vec_store.clone(),
                        None,
                        embedding,
                        vec_store.root_vec.item.clone().get().clone(),
                        vec_store.max_cache_level.try_into().unwrap(),
                        iv.try_into().unwrap(),
                    )
                    .expect("index_embedding failed");
                })
                .collect();

            embeddings = Vec::new();

            let batch_size = results.len() as u32;
            count_indexed += batch_size;
            count_unindexed -= batch_size;

            let mut txn = env.begin_rw_txn().map_err(|e| {
                WaCustomError::DatabaseError(format!("Failed to begin transaction: {}", e))
            })?;

            txn.put(
                *metadata_db,
                &"count_indexed",
                &count_indexed.to_le_bytes(),
                WriteFlags::empty(),
            )
            .map_err(|e| {
                WaCustomError::DatabaseError(format!("Failed to update `count_indexed`: {}", e))
            })?;

            txn.put(
                *metadata_db,
                &"count_unindexed",
                &count_unindexed.to_le_bytes(),
                WriteFlags::empty(),
            )
            .map_err(|e| {
                WaCustomError::DatabaseError(format!("Failed to update `count_unindexed`: {}", e))
            })?;

            txn.put(
                *metadata_db,
                &"next_file_offset",
                &i.to_le_bytes(),
                WriteFlags::empty(),
            )
            .map_err(|e| {
                WaCustomError::DatabaseError(format!("Failed to update `next_file_offset`: {}", e))
            })?;

            txn.commit().map_err(|e| {
                WaCustomError::DatabaseError(format!("Failed to commit transaction: {}", e))
            })?;
        }
    }

    Ok(())
}

pub fn index_embedding(
    vec_store: Arc<VectorStore>,
    parent: Option<LazyItem<MergedNode>>,
    vector_emb: VectorEmbedding,
    cur_entry: LazyItem<MergedNode>,
    cur_level: i8,
    max_insert_level: i8,
) -> Result<(), WaCustomError> {
    if cur_level == -1 {
        return Ok(());
    }

    let fvec = vector_emb.raw_vec.clone();
    let mut skipm = HashSet::new();
    skipm.insert(vector_emb.hash_vec.clone());

    let mut cur_node_arc = match cur_entry.clone() {
        LazyItem::Valid {
            data: Some(node), ..
        } => node,
        LazyItem::Valid {
            data: None,
            mut offset,
            ..
        } => {
            if let Some(offset) = offset.get() {
                return Err(WaCustomError::LazyLoadingError(format!(
                    "Node at offset {} needs to be loaded",
                    offset.0
                )));
            } else {
                return Err(WaCustomError::NodeError(
                    "Current entry is null".to_string(),
                ));
            }
        }
        _ => {
            return Err(WaCustomError::NodeError(
                "Current entry is null".to_string(),
            ))
        }
    };

    let cur_node = cur_node_arc.get();

    let mut prop_arc = cur_node.prop.clone();
    let prop_state = prop_arc.get();

    let node_prop = match &*prop_state {
        PropState::Ready(prop) => prop,
        PropState::Pending(_) => {
            return Err(WaCustomError::NodeError(
                "Node prop is in pending state".to_string(),
            ))
        }
    };

    let z = traverse_find_nearest(
        vec_store.clone(),
        cur_entry.clone(),
        fvec.clone(),
        vector_emb.hash_vec.clone(),
        0,
        &mut skipm,
        cur_level,
        true,
    )?;

    let dist = vec_store
        .distance_metric
        .calculate(&fvec, &node_prop.value)?;

    let z = if z.is_empty() {
        vec![(cur_entry.clone(), dist)]
    } else {
        z
    };

    let z_clone: Vec<_> = z.iter().map(|(first, _)| first.clone()).collect();

    if cur_level <= max_insert_level {
        let parent = insert_node_create_edges(
            vec_store.clone(),
            parent,
            fvec,
            vector_emb.hash_vec.clone(),
            z,
            cur_level,
        )
        .expect("Failed insert_node_create_edges");
        index_embedding(
            vec_store.clone(),
            Some(parent),
            vector_emb.clone(),
            z_clone[0].clone(),
            cur_level - 1,
            max_insert_level,
        )?;
    } else {
        index_embedding(
            vec_store.clone(),
            None,
            vector_emb.clone(),
            z_clone[0].clone(),
            cur_level - 1,
            max_insert_level,
        )?;
    }

    Ok(())
}

pub fn queue_node_prop_exec(
    lznode: LazyItem<MergedNode>,
    prop_file: Arc<File>,
    vec_store: Arc<VectorStore>,
) -> Result<(), WaCustomError> {
    let (mut node_arc, location) = match &lznode {
        LazyItem::Valid {
            data: Some(node),
            offset,
            ..
        } => (node.clone(), offset.clone().get().clone()),
        LazyItem::Valid {
            data: None, offset, ..
        } => {
            if let Some(offset) = offset.clone().get().clone() {
                return Err(WaCustomError::LazyLoadingError(format!(
                    "Node at offset {} needs to be loaded",
                    offset.0
                )));
            } else {
                return Err(WaCustomError::NodeError("Node is null".to_string()));
            }
        }
        _ => return Err(WaCustomError::NodeError("Node is null".to_string())),
    };

    let node = node_arc.get();
    let mut prop_arc = node.prop.clone();

    let prop_state = prop_arc.get();

    if let PropState::Ready(node_prop) = &*prop_state {
        let prop_location = write_prop_to_file(node_prop, &prop_file);
        node.set_prop_location(prop_location);
    } else {
        return Err(WaCustomError::NodeError(
            "Node prop is not ready".to_string(),
        ));
    }

    // Set persistence flag for the main node
    node.set_persistence(true);

    for neighbor in node.neighbors.iter() {
        if let LazyItem::Valid {
            data: Some(mut neighbor_arc),
            ..
        } = neighbor.1
        {
            let neighbor = neighbor_arc.get();
            neighbor.set_persistence(true);
        }
    }

    // Add the node to exec_queue_nodes
    let mut exec_queue = vec_store.exec_queue_nodes.clone();
    println!("queue length before {}", exec_queue.get().len());
    exec_queue
        .transactional_update(|queue| {
            let mut new_queue = queue.clone();
            new_queue.push(ArcShift::new(lznode.clone()));
            new_queue
        })
        .unwrap();
    println!("queue length after {}", exec_queue.get().len());

    Ok(())
}

pub fn link_prev_version(prev_loc: Option<u32>, offset: u32) {
    // todo , needs to happen in file persist
}
pub fn auto_commit_transaction(
    vec_store: Arc<VectorStore>,
    buf_writer: &mut CustomBufferedWriter,
) -> Result<(), WaCustomError> {
    // Retrieve exec_queue_nodes from vec_store
    let mut exec_queue_nodes_arc = vec_store.exec_queue_nodes.clone();
    let exec_queue_nodes = exec_queue_nodes_arc.get();

    // Iterate through the exec_queue_nodes and persist each node
    for node in exec_queue_nodes.iter() {
        println!("auto_commit_txn");
        persist_node_update_loc(buf_writer, node.clone())?;
    }

    exec_queue_nodes_arc.update(Vec::new());

    // Update version
    let ver = vec_store
        .get_current_version()
        .expect("No current version found");
    let new_ver = ver.version + 1;
    let vec_hash =
        store_current_version(vec_store.clone(), "main".to_string(), new_ver).map_err(|e| {
            WaCustomError::DatabaseError(format!("Failed to store current version: {:?}", e))
        })?;

    vec_store.set_current_version(Some(vec_hash));

    Ok(())
}

fn insert_node_create_edges(
    vec_store: Arc<VectorStore>,
    parent: Option<LazyItem<MergedNode>>,
    fvec: Arc<Storage>,
    hs: VectorId,
    nbs: Vec<(LazyItem<MergedNode>, MetricResult)>,
    cur_level: i8,
) -> Result<LazyItem<MergedNode>, WaCustomError> {
    let node_prop = NodeProp {
        id: hs.clone(),
        value: fvec.clone(),
        location: None,
    };
<<<<<<< HEAD
    let mut nn = Item::new(MergedNode::new(VersionId(0), HNSWLevel(cur_level as u8))); // Assuming MergedNode::new exists
=======
    let mut nn = ArcShift::new(MergedNode::new(0, cur_level as u8)); // Assuming MergedNode::new exists
>>>>>>> 1d80bbdd
    nn.get().set_prop_ready(Arc::new(node_prop));

    nn.get().add_ready_neighbors(nbs.clone());

    for (nbr1, cs) in nbs.into_iter() {
        if let LazyItem::Valid {
            data: Some(mut nbr1_node),
            ..
        } = nbr1.clone()
        {
            let mut neighbor_list: Vec<(LazyItem<MergedNode>, MetricResult)> = nbr1_node
                .get()
                .neighbors
                .iter()
                .map(|nbr2| (nbr2.1, nbr2.0))
                .collect();

            neighbor_list.push((LazyItem::from_arcshift(nn.clone()), cs));

            neighbor_list.sort_by(|a, b| {
                b.1.get_value()
                    .partial_cmp(&a.1.get_value())
                    .unwrap_or(std::cmp::Ordering::Equal)
            });

            neighbor_list.truncate(20);

            nbr1_node.get().add_ready_neighbors(neighbor_list);
        }
    }
    println!("insert node create edges, queuing nodes");
    let lz_item = LazyItem::from_arcshift(nn);
    if let Some(parent) = parent {
        lz_item.get_data().unwrap().set_parent(parent.clone());
        parent.get_data().unwrap().set_child(lz_item.clone());
    }
    queue_node_prop_exec(lz_item.clone(), vec_store.prop_file.clone(), vec_store)?;

    Ok(lz_item)
}

fn traverse_find_nearest(
    vec_store: Arc<VectorStore>,
    vtm: LazyItem<MergedNode>,
    fvec: Arc<Storage>,
    hs: VectorId,
    hops: u8,
    skipm: &mut HashSet<VectorId>,
    cur_level: i8,
    skip_hop: bool,
) -> Result<Vec<(LazyItem<MergedNode>, MetricResult)>, WaCustomError> {
    let mut tasks: SmallVec<[Vec<(LazyItem<MergedNode>, MetricResult)>; 24]> = SmallVec::new();

    let mut node_arc = match vtm.clone() {
        LazyItem::Valid {
            data: Some(node), ..
        } => node,
        LazyItem::Valid {
            data: None,
            mut offset,
            ..
        } => {
            if let Some(offset) = offset.get() {
                return Err(WaCustomError::LazyLoadingError(format!(
                    "Node at offset {} needs to be loaded",
                    offset.0
                )));
            } else {
                return Err(WaCustomError::NodeError(
                    "Current entry is null".to_string(),
                ));
            }
        }
        _ => {
            return Err(WaCustomError::NodeError(
                "Current entry is null".to_string(),
            ))
        }
    };

    let node = node_arc.get();

    for (index, nref) in node.neighbors.iter().enumerate() {
        if let Some(mut neighbor_arc) = nref.1.get_data() {
            let neighbor = neighbor_arc.get();
            let mut prop_arc = neighbor.prop.clone();
            let prop_state = prop_arc.get();

            let node_prop = match prop_state {
                PropState::Ready(prop) => prop.clone(),
                PropState::Pending(loc) => {
                    return Err(WaCustomError::NodeError(format!(
                        "Neighbor prop is in pending state at loc: {:?}",
                        loc
                    )))
                }
            };

            let nb = node_prop.id.clone();

            if index % 2 != 0 && skip_hop && index > 4 {
                continue;
            }

            let vec_store = vec_store.clone();
            let fvec = fvec.clone();
            let hs = hs.clone();

            if skipm.insert(nb.clone()) {
                let dist = vec_store
                    .distance_metric
                    .calculate(&fvec, &node_prop.value)?;

                let full_hops = 30;
                if hops <= tapered_total_hops(full_hops, cur_level as u8, vec_store.max_cache_level)
                {
                    let mut z = traverse_find_nearest(
                        vec_store.clone(),
                        nref.1.clone(),
                        fvec.clone(),
                        hs.clone(),
                        hops + 1,
                        skipm,
                        cur_level,
                        skip_hop,
                    )?;
                    z.push((nref.1.clone(), dist));
                    tasks.push(z);
                } else {
                    tasks.push(vec![(nref.1.clone(), dist)]);
                }
            }
        }
    }

    let mut nn: Vec<_> = tasks.into_iter().flatten().collect();
    nn.sort_by(|a, b| b.1.get_value().partial_cmp(&a.1.get_value()).unwrap());
    let mut seen = HashSet::new();
    nn.retain(|(lazy_node, _)| {
        if let LazyItem::Valid {
            data: Some(node_arc),
            ..
        } = &lazy_node
        {
            let mut node_arc = node_arc.clone();
            let node = node_arc.get();
            let mut prop_arc = node.prop.clone();
            let prop_state = prop_arc.get();
            if let PropState::Ready(node_prop) = &*prop_state {
                seen.insert(node_prop.id.clone())
            } else {
                false
            }
        } else {
            false
        }
    });

    Ok(nn.into_iter().take(5).collect())
}

#[cfg(test)]
mod tests {
    use std::{io::Cursor, sync::Arc};

    use rand::{distributions::Uniform, rngs::ThreadRng, thread_rng, Rng};

    use crate::{
        models::types::{VectorEmbedding, VectorId},
        quantization::{scalar::ScalarQuantization, Quantization, StorageType},
    };

    use super::{read_embedding, write_embedding};

    fn get_random_embedding(rng: &mut ThreadRng) -> VectorEmbedding {
        let range = Uniform::new(-1.0, 1.0);

        let vector: Vec<f32> = (0..rng.gen_range(100..200))
            .into_iter()
            .map(|_| rng.sample(&range))
            .collect();
        let raw_vec = Arc::new(ScalarQuantization.quantize(&vector, StorageType::UnsignedByte));

        VectorEmbedding {
            raw_vec,
            hash_vec: VectorId::Int(rng.gen()),
        }
    }

    #[test]
    fn test_embedding_serialization() {
        let mut rng = thread_rng();
        let embedding = get_random_embedding(&mut rng);

        let mut writer = Cursor::new(Vec::new());
        let offset = write_embedding(&mut writer, &embedding).unwrap();

        let mut reader = Cursor::new(writer.into_inner());
        let (deserialized, _) = read_embedding(&mut reader, offset).unwrap();

        assert_eq!(embedding, deserialized);
    }

    #[test]
    fn test_embeddings_serialization() {
        let mut rng = thread_rng();
        let embeddings: Vec<VectorEmbedding> =
            (0..20).map(|_| get_random_embedding(&mut rng)).collect();

        let mut writer = Cursor::new(Vec::new());

        for embedding in &embeddings {
            write_embedding(&mut writer, embedding).unwrap();
        }

        let mut offset = 0;
        let mut reader = Cursor::new(writer.into_inner());

        for embedding in embeddings {
            let (deserialized, next) = read_embedding(&mut reader, offset).unwrap();
            offset = next;

            assert_eq!(embedding, deserialized);
        }
    }
}<|MERGE_RESOLUTION|>--- conflicted
+++ resolved
@@ -705,11 +705,7 @@
         value: fvec.clone(),
         location: None,
     };
-<<<<<<< HEAD
-    let mut nn = Item::new(MergedNode::new(VersionId(0), HNSWLevel(cur_level as u8))); // Assuming MergedNode::new exists
-=======
-    let mut nn = ArcShift::new(MergedNode::new(0, cur_level as u8)); // Assuming MergedNode::new exists
->>>>>>> 1d80bbdd
+    let mut nn = ArcShift::new(MergedNode::new(VersionId(0), HNSWLevel(cur_level as u8))); // Assuming MergedNode::new exists
     nn.get().set_prop_ready(Arc::new(node_prop));
 
     nn.get().add_ready_neighbors(nbs.clone());
